package com.oracle.athena.webserver.connectionstate;

import org.eclipse.jetty.http.HttpStatus;

import com.oracle.athena.webserver.statemachine.StateEntry;
import com.oracle.athena.webserver.statemachine.StateMachine;
import com.oracle.athena.webserver.statemachine.StateQueueResult;

import java.util.function.Function;

import com.oracle.athena.webserver.statemachine.StateEntry;
import com.oracle.athena.webserver.statemachine.StateMachine;
import com.oracle.athena.webserver.statemachine.StateQueueResult;
import org.eclipse.jetty.http.HttpStatus;

import java.util.function.Function;

class HttpParsePipelineMgr extends ConnectionPipelineMgr {

    private WebServerConnState connectionState;

    private boolean initialStage;

    private StateMachine httpParseStateMachine;


    private Function httpParseInitialSetup = new Function<WebServerConnState, StateQueueResult>() {
        @Override
        public StateQueueResult apply(WebServerConnState wsConn) {
            wsConn.setupInitial();
            return StateQueueResult.STATE_RESULT_CONTINUE;
        }
    };

    private Function httpParseAllocHttpBuffer = new Function<WebServerConnState, StateQueueResult>() {
        @Override
        public StateQueueResult apply(WebServerConnState wsConn) {
            if (wsConn.allocHttpBufferState() == 0){
                return StateQueueResult.STATE_RESULT_WAIT;
            }
            else {
                return StateQueueResult.STATE_RESULT_CONTINUE;
            }
        }
    };

    private Function httpParseReadHttpBuffer = new Function<WebServerConnState, StateQueueResult>() {
        @Override
        public StateQueueResult apply(WebServerConnState wsConn) {
            wsConn.readIntoMultipleBuffers();
            return StateQueueResult.STATE_RESULT_REQUEUE;
        }
    };

    private Function httpParseHttpBuffer = new Function<WebServerConnState, StateQueueResult>() {
        @Override
        public StateQueueResult apply(WebServerConnState wsConn) {
            wsConn.parseHttp();
            return StateQueueResult.STATE_RESULT_CONTINUE;
        }
    };

    private Function httpParseConnFinished = new Function<WebServerConnState, StateQueueResult>() {
        @Override
        public StateQueueResult apply(WebServerConnState wsConn) {
            initialStage = true;

<<<<<<< HEAD
            wsConn.resetHttpReadValues();
            wsConn.resetContentAllRead();
            wsConn.reset();
=======
            wsConn.reset();

>>>>>>> 100290ff
            return StateQueueResult.STATE_RESULT_FREE;
        }
    };

    private Function httpParseCheckSlowConnection = new Function<WebServerConnState, StateQueueResult>() {
        @Override
        public StateQueueResult apply(WebServerConnState wsConn) {
<<<<<<< HEAD
            //if (wsConn.checkSlowClientChannel()) {

            //} else return
            return StateQueueResult.STATE_RESULT_REQUEUE;
=======
            if (wsConn.checkSlowClientChannel()) {
                return StateQueueResult.STATE_RESULT_REQUEUE;
            } else {
                return StateQueueResult.STATE_RESULT_WAIT;
            }
>>>>>>> 100290ff
        }
    };

    private Function httpParseSendXferResponse = new Function<WebServerConnState, StateQueueResult>() {
        public StateQueueResult apply(WebServerConnState wsConn) {
<<<<<<< HEAD
            wsConn.sendResponse(HttpStatus.OK_200);
=======
            wsConn.sendResponse(wsConn.getHttpParseStatus());
>>>>>>> 100290ff
            return StateQueueResult.STATE_RESULT_WAIT;
        }
    };

    private Function httpParseSetupNextPipeline = new Function<WebServerConnState, StateQueueResult>() {
        @Override
        public StateQueueResult apply(WebServerConnState wsConn){
            initialStage = true;
            wsConn.resetHttpReadValues();
            wsConn.resetContentAllRead();
            wsConn.setupNextPipeline();
            wsConn.resetResponses();
            return StateQueueResult.STATE_RESULT_COMPLETE;
        }
    };

    public HttpParsePipelineMgr(WebServerConnState connState) {

        super(connState);

        connectionState = connState;

        initialStage = true;

        /*
        ** Reset the state of the pipeline
         */
        connectionState.resetHttpReadValues();

        /*
        ** This must be set to false here as there may be content data included in a buffer used to
        **   to read in the HTTP headers.
         */
        connectionState.resetContentAllRead();

        /*
        ** In error cases, this pipeline will send out error responses.
         */
        connectionState.resetResponses();
        httpParseStateMachine = new StateMachine();
        httpParseStateMachine.addStateEntry(ConnectionStateEnum.INITIAL_SETUP, new StateEntry(httpParseInitialSetup));
        httpParseStateMachine.addStateEntry(ConnectionStateEnum.CHECK_SLOW_CHANNEL, new StateEntry(httpParseCheckSlowConnection));
        httpParseStateMachine.addStateEntry(ConnectionStateEnum.ALLOC_HTTP_BUFFER, new StateEntry(httpParseAllocHttpBuffer));
        httpParseStateMachine.addStateEntry(ConnectionStateEnum.READ_HTTP_BUFFER, new StateEntry(httpParseReadHttpBuffer));
        httpParseStateMachine.addStateEntry(ConnectionStateEnum.PARSE_HTTP_BUFFER, new StateEntry(httpParseHttpBuffer));
        httpParseStateMachine.addStateEntry(ConnectionStateEnum.CONN_FINISHED, new StateEntry(httpParseConnFinished));
        httpParseStateMachine.addStateEntry(ConnectionStateEnum.SETUP_NEXT_PIPELINE, new StateEntry(httpParseSetupNextPipeline));
        httpParseStateMachine.addStateEntry(ConnectionStateEnum.SEND_FINAL_RESPONSE, new StateEntry(httpParseSendXferResponse));
    }

    /*
    ** This determines the pipeline stages used to read in and parse the HTTP headers.
     */
    public ConnectionStateEnum nextPipelineStage() {

        /*
        ** Perform the initial setup
         */
        if (initialStage) {
            initialStage = false;

            return ConnectionStateEnum.INITIAL_SETUP;
        }

        /*
         ** Check if the header parsing is completed and if so, setup the initial reads
         **   for the content.
         **
         ** NOTE: This check is done prior to seeing if buffers need to be allocated to
         **   read in content data.
         */
        if (connectionState.httpHeadersParsed()) {
            /*
             ** Figure out how many buffers to read.
             */
            return ConnectionStateEnum.SETUP_NEXT_PIPELINE;
        }

        /*
         ** Are there outstanding buffers to be allocated. If the code had attempted to allocate
         **   buffers and failed, check if there is other work to do. No point trying the buffer
         **   allocation right away.
         **
         */
        if (!connectionState.outOfMemory() && connectionState.httpBuffersNeeded()) {
            return ConnectionStateEnum.ALLOC_HTTP_BUFFER;
        }

        /*
         ** Are there buffers waiting to have a read performed?
         */
        if (connectionState.httpBuffersAllocated()) {
            return ConnectionStateEnum.READ_HTTP_BUFFER;
        }

        /*
         ** Check if there was a channel error and cleanup if there are no outstanding
         **    reads.
         */
        if (connectionState.hasChannelFailed()) {
            if (connectionState.outstandingHttpBufferReads() == 0) {
                return ConnectionStateEnum.CONN_FINISHED;
            }

            // TODO: Need to log something to indicate waiting for reads to complete
            return ConnectionStateEnum.CHECK_SLOW_CHANNEL;
        }

        /*
         ** The status has been sent so cleanup the connection. This check needs to proceed any checks
         **   that will cause a response to be sent.
         */
        if (connectionState.finalResponseSent()) {
            return ConnectionStateEnum.CONN_FINISHED;
        }

        /*
         ** Check if there has been an HTTP headers parsing error and if so, return the appropriate
         **    response to the client.
         */
        if (connectionState.getHttpParseStatus() != HttpStatus.OK_200) {
            return ConnectionStateEnum.SEND_FINAL_RESPONSE;
        }

        /*
         ** Are there completed reads, priority is processing the HTTP header
         */
        if (connectionState.httpBuffersReadyForParsing()) {
            return ConnectionStateEnum.PARSE_HTTP_BUFFER;
        }

        return ConnectionStateEnum.CHECK_SLOW_CHANNEL;
    }

    public StateQueueResult executePipeline() {
        StateQueueResult result;
        ConnectionStateEnum nextVerb;

        do {
            nextVerb = nextPipelineStage();
            result = httpParseStateMachine.stateMachineExecute(connectionState, nextVerb);

        } while (result == StateQueueResult.STATE_RESULT_CONTINUE);

        return result;
    }
}<|MERGE_RESOLUTION|>--- conflicted
+++ resolved
@@ -8,13 +8,6 @@
 
 import java.util.function.Function;
 
-import com.oracle.athena.webserver.statemachine.StateEntry;
-import com.oracle.athena.webserver.statemachine.StateMachine;
-import com.oracle.athena.webserver.statemachine.StateQueueResult;
-import org.eclipse.jetty.http.HttpStatus;
-
-import java.util.function.Function;
-
 class HttpParsePipelineMgr extends ConnectionPipelineMgr {
 
     private WebServerConnState connectionState;
@@ -65,14 +58,8 @@
         public StateQueueResult apply(WebServerConnState wsConn) {
             initialStage = true;
 
-<<<<<<< HEAD
-            wsConn.resetHttpReadValues();
-            wsConn.resetContentAllRead();
             wsConn.reset();
-=======
-            wsConn.reset();
-
->>>>>>> 100290ff
+
             return StateQueueResult.STATE_RESULT_FREE;
         }
     };
@@ -80,28 +67,17 @@
     private Function httpParseCheckSlowConnection = new Function<WebServerConnState, StateQueueResult>() {
         @Override
         public StateQueueResult apply(WebServerConnState wsConn) {
-<<<<<<< HEAD
-            //if (wsConn.checkSlowClientChannel()) {
-
-            //} else return
-            return StateQueueResult.STATE_RESULT_REQUEUE;
-=======
             if (wsConn.checkSlowClientChannel()) {
                 return StateQueueResult.STATE_RESULT_REQUEUE;
             } else {
                 return StateQueueResult.STATE_RESULT_WAIT;
             }
->>>>>>> 100290ff
         }
     };
 
     private Function httpParseSendXferResponse = new Function<WebServerConnState, StateQueueResult>() {
         public StateQueueResult apply(WebServerConnState wsConn) {
-<<<<<<< HEAD
-            wsConn.sendResponse(HttpStatus.OK_200);
-=======
             wsConn.sendResponse(wsConn.getHttpParseStatus());
->>>>>>> 100290ff
             return StateQueueResult.STATE_RESULT_WAIT;
         }
     };
@@ -113,7 +89,6 @@
             wsConn.resetHttpReadValues();
             wsConn.resetContentAllRead();
             wsConn.setupNextPipeline();
-            wsConn.resetResponses();
             return StateQueueResult.STATE_RESULT_COMPLETE;
         }
     };
