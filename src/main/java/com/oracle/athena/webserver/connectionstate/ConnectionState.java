--- conflicted
+++ resolved
@@ -247,13 +247,6 @@
     **   thread it is going to run under.
      */
     public void setupInitial() {
-<<<<<<< HEAD
-        System.out.println( "workerThread is " +workerThread);
-        if (workerThread == null) {
-            System.out.println( "workerThread is " +workerThread);
-        }
-=======
->>>>>>> 100290ff
         bufferStatePool = workerThread.getBufferStatePool();
         writeThread = workerThread.getWriteThread();
         resultBuilder = workerThread.getResultBuilder();
@@ -313,34 +306,7 @@
      */
     public void addToWorkQueue(final boolean delayedExecution) {
         synchronized (queueMutex) {
-<<<<<<< HEAD
-            System.out.println("addToWorkQ(" + connStateId + ") " + delayedExecution + " work " + this);
-            if (delayedExecution) {
-                /*
-                 ** If this ConnectionState is already on a queue, it cannot be added
-                 **   to the delayed execution queue.
-                 */
-                if (!connOnExecutionQueue) {
-                    connOnDelayedQueue = true;
-                    nextExecuteTime = System.currentTimeMillis() + TIME_TILL_NEXT_TIMEOUT_CHECK;
-                    workerThread.addToTimedQueue(this);
-                }
-            } else {
-                if (connOnDelayedQueue) {
-                    /*
-                     ** Need to remove this from the delayed queue and then put it on the execution
-                     **   queue
-                     */
-                    connOnDelayedQueue = false;
-                    workerThread.removeFromTimedWaitQueue(this);
-                }
-
-                connOnExecutionQueue = true;
-                workerThread.put(this);
-            }
-=======
             workerThread.put(this, delayedExecution);
->>>>>>> 100290ff
         }
     }
 
@@ -396,13 +362,8 @@
     ** This is the function to add BufferState to the available queue. This means the BufferState are
     **   now ready to have data read into them.
      */
-<<<<<<< HEAD
-    public int allocClientReadBufferState() {
-        System.out.println("ServerWorkerThread(" + connStateId + ") allocClientReadBufferState(1) " + Thread.currentThread().getName());
-=======
     protected int allocClientReadBufferState() {
         System.out.println("ServerWorkerThread[" + connStateId + "] allocClientReadBufferState(1) " + Thread.currentThread().getName());
->>>>>>> 100290ff
 
         while (requestedDataBuffers > 0) {
             /*
@@ -503,7 +464,7 @@
      ** This is used to start reads into one or more buffers. It looks for BufferState objects that have
      **   their state set to READ_FROM_CHAN. It then sends those buffers off to perform asynchronous reads.
      */
-    public void readIntoDataBuffers() {
+    protected void readIntoDataBuffers() {
         BufferState bufferState;
 
         /*
@@ -607,14 +568,9 @@
         contentBytesToRead.set(0);
         contentBytesAllocated.set(0);
         contentBytesRead.set(0);
-<<<<<<< HEAD
-        contentAllRead.set(false) ;
-
-=======
         contentAllRead.set(false);
 
         httpParsingError.set(false);
->>>>>>> 100290ff
     }
 
 
