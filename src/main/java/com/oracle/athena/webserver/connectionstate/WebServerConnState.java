--- conflicted
+++ resolved
@@ -167,7 +167,6 @@
         StateQueueResult result;
 
         result = pipelineManager.executePipeline();
-        System.out.println("result " + result);
         switch (result) {
             case STATE_RESULT_COMPLETE:
                 // set next pipeline.
@@ -206,68 +205,6 @@
                 }
                 break;
 
-<<<<<<< HEAD
-=======
-            case ALLOC_HTTP_BUFFER:
-                /*
-                 ** Do not continue if there are no buffers allocated. allocHttpBufferState() returns
-                 **   the number of buffers that were allocated.
-                 */
-                if (allocHttpBufferState() == 0) {
-                    System.out.println("WebServerConnState[" + connStateId + "] requestedHttpBuffers: " +
-                            requestedHttpBuffers);
-
-                    /*
-                     ** There may be other work that can be done while waiting to allocate buffers
-                     */
-                    addToWorkQueue(false);
-                    break;
-                }
-                System.out.println("WebServerConnState[" + connStateId + "] move to READ_HTTP_BUFFER");
-
-                /*
-                ** Since HTTP read buffers were allocated, fall through to
-                **   ConnectionStateEnum.READ_HTTP_BUFFER to try and begin the reads into
-                **   the buffer(s).
-                 */
-
-            case READ_HTTP_BUFFER:
-                readIntoMultipleBuffers();
-                addToWorkQueue(false);
-                break;
-
-            case PARSE_HTTP_BUFFER:
-                parseHttp();
-
-                addToWorkQueue(false);
-                break;
-
-            case SEND_XFR_DATA_RESP:
-                // Send the response to the client
-                sendResponse(HttpStatus.OK_200);
-                break;
-
-            case SEND_OUT_OF_RESOURCE_RESP:
-                // Send the response to the client inform them the server is out of connection resources
-                sendResponse(HttpStatus.TOO_MANY_REQUESTS_429);
-                break;
-
-
-            case SETUP_NEXT_PIPELINE:
-                setupNextPipeline();
-                addToWorkQueue(false);
-                break;
-
-            case SETUP_CONTENT_READ:
-                determineNextContentRead();
-                addToWorkQueue(false);
-                break;
-
-            case READ_FROM_CHAN:
-                addToWorkQueue(false);
-                break;
-
->>>>>>> 5d508fca
             case READ_DONE:
                 // TODO: Assert() if this state is ever reached
                 break;
@@ -356,23 +293,19 @@
         /*
          ** Now, based on the HTTP method, figure out the next pipeline
          */
-<<<<<<< HEAD
-        pipelineManager = readPipelineMgr;
-=======
         HttpMethodEnum method = casperHttpInfo.getMethod();
         switch (method) {
             case PUT_METHOD:
-                pipelineManager = new ContentReadPipelineMgr(this);
+                pipelineManager = readPipelineMgr;
                 break;
 
             case POST_METHOD:
-                pipelineManager = new ContentReadPipelineMgr(this);
+                pipelineManager = readPipelineMgr;
                 break;
 
             case INVALID_METHOD:
                 break;
         }
->>>>>>> 5d508fca
     }
 
     /*
@@ -651,11 +584,7 @@
     /*
      ** This will send out a particular response type on the server channel
      */
-<<<<<<< HEAD
-    public void sendResponse() {
-=======
-    private void sendResponse(final int resultCode) {
->>>>>>> 5d508fca
+    public void sendResponse(final int resultCode) {
 
         // Allocate the Completion object specific to this operation
         setupWriteConnection();
@@ -791,7 +720,6 @@
 
 
     public void reset() {
-        System.out.println("resetting connection");
         dataResponseSent.set(false);
 
         /*
@@ -811,15 +739,13 @@
          **   use of this ConnectionState
          */
         writeConn = null;
+
+        outOfResourcesResponse = false;
+
+        /*
+        ** Reset the pipeline manager back to default
+         */
         pipelineManager = httpParsePipelineMgr;
-
-        outOfResourcesResponse = false;
-
-        /*
-        ** Reset the pipeline manager back to default
-         */
-        pipelineManager = null;
-        pipelineManager = new HttpParsePipelineMgr(this);
 
         super.reset();
     }
