package com.oracle.athena.webserver.connectionstate;

import com.oracle.athena.webserver.statemachine.StateEntry;
import com.oracle.athena.webserver.statemachine.StateMachine;
import com.oracle.athena.webserver.statemachine.StateQueueResult;
import org.eclipse.jetty.http.HttpStatus;

import java.util.function.Function;

public class ContentReadPipelineMgr extends ConnectionPipelineMgr {

    private WebServerConnState connectionState;

    private boolean initialStage;

    private StateMachine contentReadStateMachine;
    private Function contentReadSetup = new Function<WebServerConnState, StateQueueResult>() {
        @Override
        public StateQueueResult apply(WebServerConnState wsConn) {
            wsConn.determineNextContentRead();
            return StateQueueResult.STATE_RESULT_CONTINUE;
        }
    };
    private Function contentReadRequestDataBuffers = new Function<WebServerConnState, StateQueueResult>() {
        @Override
        public StateQueueResult apply(WebServerConnState wsConn) {
            if (wsConn.allocClientReadBufferState() == 0) {
                return StateQueueResult.STATE_RESULT_WAIT;
            } else {
                return StateQueueResult.STATE_RESULT_CONTINUE;
            }
        }
    };

    private Function contentReadDataBuffers = new Function<WebServerConnState, StateQueueResult>() {
        @Override
        public StateQueueResult apply(WebServerConnState wsConn) {
            wsConn.readIntoDataBuffers();
            return StateQueueResult.STATE_RESULT_CONTINUE;
        }
    };

    private Function contentReadCheckSlowChannel = new Function<WebServerConnState, StateQueueResult>() {
        @Override
        public StateQueueResult apply(WebServerConnState wsConn) {
            //if (wsConn.timeoutChecker.inactivityThresholdReached()) {

            //} else return
            return StateQueueResult.STATE_RESULT_CONTINUE;
        }
    };

    private Function contentReadSendXferResponse = new Function<WebServerConnState, StateQueueResult>() {
        public StateQueueResult apply(WebServerConnState wsConn) {
<<<<<<< HEAD
            wsConn.sendResponse(wsConn.getHttpParseStatus());
            return StateQueueResult.STATE_RESULT_WAIT;
=======
            wsConn.sendResponse(HttpStatus.OK_200);
            return StateQueueResult.STATE_RESULT_REQUEUE;
>>>>>>> d17559e1
        }
    };

    private Function contentReadConnFinished = new Function<WebServerConnState, StateQueueResult>() {
        @Override
        public StateQueueResult apply(WebServerConnState wsConn) {
            initialStage = true;
<<<<<<< HEAD

            wsConn.reset();

=======
            connectionState.resetRequestedDataBuffers();
            connectionState.resetBuffersWaiting();
            connectionState.resetDataBufferReadsCompleted();
            connectionState.resetResponses();
>>>>>>> d17559e1
            return StateQueueResult.STATE_RESULT_FREE;
        }
    };

    private Function contentReadSetNextPipeline = new Function<WebServerConnState, StateQueueResult>() {
        @Override
        public StateQueueResult apply(WebServerConnState wsConn) {
            initialStage = true;
            connectionState.resetRequestedDataBuffers();
            connectionState.resetBuffersWaiting();
            connectionState.resetDataBufferReadsCompleted();
            connectionState.resetResponses();
            return StateQueueResult.STATE_RESULT_COMPLETE;
        }
    };

    ContentReadPipelineMgr(WebServerConnState connState) {

        super(connState);

        this.connectionState = connState;

        initialStage = true;

        /*
         ** Reset the state of the pipeline
         */
        connectionState.resetRequestedDataBuffers();
        connectionState.resetBuffersWaiting();
        connectionState.resetDataBufferReadsCompleted();

        connectionState.resetResponses();
        contentReadStateMachine = new StateMachine();
        contentReadStateMachine.addStateEntry(ConnectionStateEnum.SETUP_CONTENT_READ, new StateEntry(contentReadSetup));
        contentReadStateMachine.addStateEntry(ConnectionStateEnum.ALLOC_CLIENT_DATA_BUFFER, new StateEntry(contentReadRequestDataBuffers));
        contentReadStateMachine.addStateEntry(ConnectionStateEnum.READ_CLIENT_DATA, new StateEntry(contentReadDataBuffers));
        contentReadStateMachine.addStateEntry(ConnectionStateEnum.CHECK_SLOW_CHANNEL,new StateEntry(contentReadCheckSlowChannel));
<<<<<<< HEAD
        contentReadStateMachine.addStateEntry(ConnectionStateEnum.SEND_FINAL_RESPONSE, new StateEntry(contentReadSendXferResponse));
=======
        contentReadStateMachine.addStateEntry(ConnectionStateEnum.SEND_XFR_DATA_RESP, new StateEntry(contentReadSendXferResponse));
>>>>>>> d17559e1
        contentReadStateMachine.addStateEntry(ConnectionStateEnum.CONN_FINISHED, new StateEntry(contentReadConnFinished));
        contentReadStateMachine.addStateEntry(ConnectionStateEnum.SETUP_NEXT_PIPELINE, new StateEntry(contentReadSetNextPipeline));
    }

    /*
     ** This determines the pipeline stages used to read in the content data.
     */
    public ConnectionStateEnum nextPipelineStage() {

        /*
        ** First setup to perform the content reads. This is required since the buffer used to read in the
        **   HTTP headers may have also had data for the content at the end of it.
         */
        if (initialStage) {
            initialStage = false;

            return ConnectionStateEnum.SETUP_CONTENT_READ;
        }

        /*
         ** Are there outstanding buffers to be allocated. If the code had attempted to allocate
         **   buffers and failed, check if there is other work to do. No point trying the buffer
         **   allocation right away.
         **
         */
        if (!connectionState.outOfMemory() && connectionState.needsMoreDataBuffers()) {
            return ConnectionStateEnum.ALLOC_CLIENT_DATA_BUFFER;
        }

        /*
         ** The NIO.2 AsynchronousChannelRead can only have a single outstanding read at at time.
         **
         ** TODO: Support the NIO.2 read that can be passed in an array of ByteBuffers
         */
        if (connectionState.dataBuffersWaitingForRead()){
            return ConnectionStateEnum.READ_CLIENT_DATA;
        }

        /*
        ** Check if the content has all been read in and then proceed to finishing the processing
        **
        ** TODO: Start adding in the steps to process the content data instead of just sending status
         */
        if (connectionState.hasAllContentBeenRead() && !connectionState.hasFinalResponseBeenSent()) {
                return ConnectionStateEnum.SEND_FINAL_RESPONSE;
        }

        /*
         ** Check if there was a channel error and cleanup if there are no outstanding
         **   reads.
         */
        if (connectionState.hasChannelFailed()) {
            if (connectionState.getDataBufferReadsCompleted() == 0) {
                return ConnectionStateEnum.CONN_FINISHED;
            }
        }

        /*
         ** TODO: This is not really the exit point for the state machine, but until the
         **   steps for dealing with user data are added it is.
         */
        if (connectionState.hasDataResponseBeenSent() || connectionState.finalResponseSent()) {
            return ConnectionStateEnum.CONN_FINISHED;
        }

        return ConnectionStateEnum.CHECK_SLOW_CHANNEL;
    }

    public StateQueueResult executePipeline() {
        StateQueueResult result;
        ConnectionStateEnum nextVerb;

        do {
            nextVerb = nextPipelineStage();
            result = contentReadStateMachine.stateMachineExecute(connectionState, nextVerb);

        } while (result == StateQueueResult.STATE_RESULT_CONTINUE);

        return result;
    }

    public void reset() {
        initialStage = true;
    }
}<|MERGE_RESOLUTION|>--- conflicted
+++ resolved
@@ -52,13 +52,8 @@
 
     private Function contentReadSendXferResponse = new Function<WebServerConnState, StateQueueResult>() {
         public StateQueueResult apply(WebServerConnState wsConn) {
-<<<<<<< HEAD
             wsConn.sendResponse(wsConn.getHttpParseStatus());
             return StateQueueResult.STATE_RESULT_WAIT;
-=======
-            wsConn.sendResponse(HttpStatus.OK_200);
-            return StateQueueResult.STATE_RESULT_REQUEUE;
->>>>>>> d17559e1
         }
     };
 
@@ -66,16 +61,7 @@
         @Override
         public StateQueueResult apply(WebServerConnState wsConn) {
             initialStage = true;
-<<<<<<< HEAD
-
             wsConn.reset();
-
-=======
-            connectionState.resetRequestedDataBuffers();
-            connectionState.resetBuffersWaiting();
-            connectionState.resetDataBufferReadsCompleted();
-            connectionState.resetResponses();
->>>>>>> d17559e1
             return StateQueueResult.STATE_RESULT_FREE;
         }
     };
@@ -113,11 +99,7 @@
         contentReadStateMachine.addStateEntry(ConnectionStateEnum.ALLOC_CLIENT_DATA_BUFFER, new StateEntry(contentReadRequestDataBuffers));
         contentReadStateMachine.addStateEntry(ConnectionStateEnum.READ_CLIENT_DATA, new StateEntry(contentReadDataBuffers));
         contentReadStateMachine.addStateEntry(ConnectionStateEnum.CHECK_SLOW_CHANNEL,new StateEntry(contentReadCheckSlowChannel));
-<<<<<<< HEAD
         contentReadStateMachine.addStateEntry(ConnectionStateEnum.SEND_FINAL_RESPONSE, new StateEntry(contentReadSendXferResponse));
-=======
-        contentReadStateMachine.addStateEntry(ConnectionStateEnum.SEND_XFR_DATA_RESP, new StateEntry(contentReadSendXferResponse));
->>>>>>> d17559e1
         contentReadStateMachine.addStateEntry(ConnectionStateEnum.CONN_FINISHED, new StateEntry(contentReadConnFinished));
         contentReadStateMachine.addStateEntry(ConnectionStateEnum.SETUP_NEXT_PIPELINE, new StateEntry(contentReadSetNextPipeline));
     }
