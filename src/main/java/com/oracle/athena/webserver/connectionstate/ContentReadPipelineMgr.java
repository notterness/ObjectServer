package com.oracle.athena.webserver.connectionstate;

import com.oracle.athena.webserver.statemachine.StateEntry;
import com.oracle.athena.webserver.statemachine.StateMachine;
import com.oracle.athena.webserver.statemachine.StateQueueResult;
import org.eclipse.jetty.http.HttpStatus;

import java.util.function.Function;

public class ContentReadPipelineMgr extends ConnectionPipelineMgr {

    private WebServerConnState connectionState;

    private boolean initialStage;

    private StateMachine contentReadStateMachine;
    private Function contentReadSetup = new Function<WebServerConnState, StateQueueResult>() {
        @Override
        public StateQueueResult apply(WebServerConnState wsConn) {
            wsConn.determineNextContentRead();
            return StateQueueResult.STATE_RESULT_CONTINUE;
        }
    };
    private Function contentReadRequestDataBuffers = new Function<WebServerConnState, StateQueueResult>() {
        @Override
        public StateQueueResult apply(WebServerConnState wsConn) {
            if (wsConn.allocClientReadBufferState() == 0 ) {
                return StateQueueResult.STATE_RESULT_WAIT;
            } else {
                return StateQueueResult.STATE_RESULT_CONTINUE;
            }
        }
    };

    private Function contentReadDataBuffers = new Function<WebServerConnState, StateQueueResult>() {
        @Override
        public StateQueueResult apply(WebServerConnState wsConn) {
            wsConn.readIntoDataBuffers();
            return StateQueueResult.STATE_RESULT_CONTINUE;
        }
    };

    private Function contentReadCheckSlowChannel = new Function<WebServerConnState, StateQueueResult>() {
        @Override
        public StateQueueResult apply(WebServerConnState wsConn) {
            //if (wsConn.timeoutChecker.inactivityThresholdReached()) {

            //} else return
            return StateQueueResult.STATE_RESULT_REQUEUE;
        }
    };

    private Function contentReadSendXferResponse = new Function<WebServerConnState, StateQueueResult>() {
        public StateQueueResult apply(WebServerConnState wsConn) {
<<<<<<< HEAD
            wsConn.sendResponse(HttpStatus.OK_200);
=======
            wsConn.sendResponse(wsConn.getHttpParseStatus());
>>>>>>> 100290ff
            return StateQueueResult.STATE_RESULT_WAIT;
        }
    };

    private Function contentReadConnFinished = new Function<WebServerConnState, StateQueueResult>() {
        @Override
        public StateQueueResult apply(WebServerConnState wsConn) {
            initialStage = true;
<<<<<<< HEAD
            wsConn.resetRequestedDataBuffers();
            wsConn.resetBuffersWaiting();
            wsConn.resetDataBufferReadsCompleted();
            wsConn.resetResponses();
=======
>>>>>>> 100290ff
            wsConn.reset();
            return StateQueueResult.STATE_RESULT_FREE;
        }
    };

    private Function contentReadSetNextPipeline = new Function<WebServerConnState, StateQueueResult>() {
        @Override
        public StateQueueResult apply(WebServerConnState wsConn) {
            initialStage = true;
            wsConn.resetRequestedDataBuffers();
            wsConn.resetBuffersWaiting();
            wsConn.resetDataBufferReadsCompleted();
            wsConn.resetResponses();
            return StateQueueResult.STATE_RESULT_COMPLETE;
        }
    };

    ContentReadPipelineMgr(WebServerConnState connState) {

        super(connState);

        this.connectionState = connState;

        initialStage = true;

        /*
         ** Reset the state of the pipeline
         */
        connectionState.resetRequestedDataBuffers();
        connectionState.resetBuffersWaiting();
        connectionState.resetDataBufferReadsCompleted();

        connectionState.resetResponses();
        contentReadStateMachine = new StateMachine();
        contentReadStateMachine.addStateEntry(ConnectionStateEnum.SETUP_CONTENT_READ, new StateEntry(contentReadSetup));
        contentReadStateMachine.addStateEntry(ConnectionStateEnum.ALLOC_CLIENT_DATA_BUFFER, new StateEntry(contentReadRequestDataBuffers));
        contentReadStateMachine.addStateEntry(ConnectionStateEnum.READ_CLIENT_DATA, new StateEntry(contentReadDataBuffers));
        contentReadStateMachine.addStateEntry(ConnectionStateEnum.CHECK_SLOW_CHANNEL,new StateEntry(contentReadCheckSlowChannel));
        contentReadStateMachine.addStateEntry(ConnectionStateEnum.SEND_FINAL_RESPONSE, new StateEntry(contentReadSendXferResponse));
        contentReadStateMachine.addStateEntry(ConnectionStateEnum.CONN_FINISHED, new StateEntry(contentReadConnFinished));
        contentReadStateMachine.addStateEntry(ConnectionStateEnum.SETUP_NEXT_PIPELINE, new StateEntry(contentReadSetNextPipeline));
    }

    /*
     ** This determines the pipeline stages used to read in the content data.
     */
    public ConnectionStateEnum nextPipelineStage() {

        /*
        ** First setup to perform the content reads. This is required since the buffer used to read in the
        **   HTTP headers may have also had data for the content at the end of it.
         */
        if (initialStage) {
            initialStage = false;

            return ConnectionStateEnum.SETUP_CONTENT_READ;
        }

        /*
         ** Are there outstanding buffers to be allocated. If the code had attempted to allocate
         **   buffers and failed, check if there is other work to do. No point trying the buffer
         **   allocation right away.
         **
         */
        if (!connectionState.outOfMemory() && connectionState.needsMoreDataBuffers()) {
            return ConnectionStateEnum.ALLOC_CLIENT_DATA_BUFFER;
        }

        /*
         ** The NIO.2 AsynchronousChannelRead can only have a single outstanding read at at time.
         **
         ** TODO: Support the NIO.2 read that can be passed in an array of ByteBuffers
         */
        if (connectionState.dataBuffersWaitingForRead()){
            return ConnectionStateEnum.READ_CLIENT_DATA;
        }

        /*
        ** Check if the content has all been read in and then proceed to finishing the processing
        **
        ** TODO: Start adding in the steps to process the content data instead of just sending status
         */
        if (connectionState.hasAllContentBeenRead() && !connectionState.hasFinalResponseBeenSent()) {
                return ConnectionStateEnum.SEND_FINAL_RESPONSE;
        }

        /*
         ** Check if there was a channel error and cleanup if there are no outstanding
         **   reads.
         */
        if (connectionState.hasChannelFailed()) {
            if (connectionState.getDataBufferReadsCompleted() == 0) {
                return ConnectionStateEnum.CONN_FINISHED;
            }
        }

        /*
         ** TODO: This is not really the exit point for the state machine, but until the
         **   steps for dealing with user data are added it is.
         */
        if (connectionState.hasDataResponseBeenSent() || connectionState.finalResponseSent()) {
            return ConnectionStateEnum.CONN_FINISHED;
        }

        return ConnectionStateEnum.CHECK_SLOW_CHANNEL;
    }

    public StateQueueResult executePipeline() {
        StateQueueResult result;
        ConnectionStateEnum nextVerb;

        do {
            nextVerb = nextPipelineStage();
            result = contentReadStateMachine.stateMachineExecute(connectionState, nextVerb);

        } while (result == StateQueueResult.STATE_RESULT_CONTINUE);

        return result;
    }

    public void reset() {
        initialStage = true;
    }
}<|MERGE_RESOLUTION|>--- conflicted
+++ resolved
@@ -24,7 +24,7 @@
     private Function contentReadRequestDataBuffers = new Function<WebServerConnState, StateQueueResult>() {
         @Override
         public StateQueueResult apply(WebServerConnState wsConn) {
-            if (wsConn.allocClientReadBufferState() == 0 ) {
+            if (wsConn.allocClientReadBufferState() == 0) {
                 return StateQueueResult.STATE_RESULT_WAIT;
             } else {
                 return StateQueueResult.STATE_RESULT_CONTINUE;
@@ -46,17 +46,13 @@
             //if (wsConn.timeoutChecker.inactivityThresholdReached()) {
 
             //} else return
-            return StateQueueResult.STATE_RESULT_REQUEUE;
+            return StateQueueResult.STATE_RESULT_CONTINUE;
         }
     };
 
     private Function contentReadSendXferResponse = new Function<WebServerConnState, StateQueueResult>() {
         public StateQueueResult apply(WebServerConnState wsConn) {
-<<<<<<< HEAD
-            wsConn.sendResponse(HttpStatus.OK_200);
-=======
             wsConn.sendResponse(wsConn.getHttpParseStatus());
->>>>>>> 100290ff
             return StateQueueResult.STATE_RESULT_WAIT;
         }
     };
@@ -65,13 +61,6 @@
         @Override
         public StateQueueResult apply(WebServerConnState wsConn) {
             initialStage = true;
-<<<<<<< HEAD
-            wsConn.resetRequestedDataBuffers();
-            wsConn.resetBuffersWaiting();
-            wsConn.resetDataBufferReadsCompleted();
-            wsConn.resetResponses();
-=======
->>>>>>> 100290ff
             wsConn.reset();
             return StateQueueResult.STATE_RESULT_FREE;
         }
