--- conflicted
+++ resolved
@@ -60,19 +60,9 @@
         this.memoryManager = memoryManager;
         this.threadId = threadId;
         queueMutex = new Object();
-<<<<<<< HEAD
-        workQueue = new LinkedBlockingQueue<>(maxQueueSize);
-        timedWaitQueue = new LinkedBlockingQueue<>(maxQueueSize);
-=======
-    }
-
-    public void start() {
-
         // TODO: Need to fix the queue size to account for reserved connections
         workQueue = new LinkedBlockingQueue<>(maxQueueSize * 2);
         timedWaitQueue = new LinkedBlockingQueue<>(maxQueueSize * 2);
-
->>>>>>> 21de7266
         bufferStatePool = new BufferStatePool(ConnectionState.MAX_OUTSTANDING_BUFFERS * maxQueueSize,
                 memoryManager);
         resultBuilder = new BuildHttpResult();
@@ -133,7 +123,6 @@
                 delayedExecution);
 
         if (workQueue.contains(work)) {
-            //FIXME: is this really something we want to happen, rather than a programming error?
             System.out.println("ConnectionState[" + work.getConnStateId() + "] addToWorkQueue() already on workQueue");
             return true;
         }
@@ -173,8 +162,6 @@
         return true;
     }
 
-<<<<<<< HEAD
-=======
     /*
     ** TODO: Need to fix the thread queue to only add if thread is no already running
      */
@@ -194,7 +181,6 @@
         }
     }
 
->>>>>>> 21de7266
     public void run() {
 
         System.out.println("ServerWorkerThread(" + threadId + ") start " + Thread.currentThread().getName());
