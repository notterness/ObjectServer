--- conflicted
+++ resolved
@@ -52,61 +52,17 @@
         pipelineManager = new ClientPutPipelineMgr(this);
     }
 
+    /*
+     ** This is what actually performs the work
+     */
+    @Override
     public void stateMachine() {
         StateQueueResult result;
 
-<<<<<<< HEAD
-        overallState = pipelineManager.nextPipelineStage();
-
-        switch (overallState) {
-            case INITIAL_SETUP:
-                super.setupInitial();
-                System.out.println("ClientConnState[" + getConnStateId() + "] INITIAL_SETUP client");
-
-                addRequestedDataBuffer();
-
-                addToWorkQueue(false);
-                break;
-
-            case CHECK_SLOW_CHANNEL:
-                if (timeoutChecker.inactivityThresholdReached()) {
-                    /*
-                     ** TOTDO: Need to close out the channel and this connection
-                     */
-                } else {
-                    overallState = pipelineManager.nextPipelineStage();
-
-                    /*
-                     ** Need to wait for something to kick the state machine to a new state
-                     **
-                     ** The ConnectionState will get put back on the execution queue when an external
-                     **   operation completes.
-                     */
-                    if (overallState != ConnectionStateEnum.CHECK_SLOW_CHANNEL) {
-                        addToWorkQueue(false);
-                    } else {
-                        addToWorkQueue(true);
-                    }
-                }
-                break;
-
-            case PROCESS_READ_ERROR:
-                if (processReadErrorQueue()) {
-                    addToWorkQueue(false);
-                } else {
-                    addToWorkQueue(true);
-                }
-                break;
-
-            case READ_DONE_ERROR:
-                // Release all the outstanding buffer
-                releaseBufferState();
-=======
         result = pipelineManager.executePipeline();
         switch (result) {
             case STATE_RESULT_COMPLETE:
                 // set next pipeline.
->>>>>>> 98d9ba9e
                 addToWorkQueue(false);
                 break;
             case STATE_RESULT_WAIT:
@@ -120,6 +76,7 @@
                 break;
         }
     }
+
 
     /*
      **
